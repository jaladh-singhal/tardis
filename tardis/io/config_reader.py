import os
import logging
import copy
import pprint
import yaml
import pandas as pd
from astropy import units as u

import tardis
from tardis.io import config_validator
from tardis.io.util import YAMLLoader, yaml_load_file, HDFWriterMixin
from tardis.io.parsers.csvy import load_yaml_from_csvy

pp = pprint.PrettyPrinter(indent=4)

logger = logging.getLogger(__name__)

data_dir = os.path.abspath(os.path.join(tardis.__path__[0], "data"))


class ConfigurationError(ValueError):
    pass


def parse_convergence_section(convergence_section_dict):
    """
    Parse the convergence section dictionary

    Parameters
    ----------
    convergence_section_dict : dict
        dictionary
    """

    convergence_parameters = ["damping_constant", "threshold"]

    for convergence_variable in ["t_inner", "t_rad", "w"]:
        if convergence_variable not in convergence_section_dict:
            convergence_section_dict[convergence_variable] = {}
        convergence_variable_section = convergence_section_dict[
            convergence_variable
        ]
        for param in convergence_parameters:
            if convergence_variable_section.get(param, None) is None:
                if param in convergence_section_dict:
                    convergence_section_dict[convergence_variable][
                        param
                    ] = convergence_section_dict[param]

    return convergence_section_dict


class ConfigurationNameSpace(dict):
    """
    The configuration name space class allows to wrap a dictionary and adds
    utility functions for easy access. Accesses like a.b.c are then possible

    Code from http://goo.gl/KIaq8I

    Parameters
    ----------
    config_dict : dict
        configuration dictionary

    Returns
    -------
    config_ns : ConfigurationNameSpace
    """

    @classmethod
    def from_yaml(cls, fname):
        """
        Read a configuration from a YAML file

        Parameters
        ----------
        fname : str
            filename or path
        """
        try:
            yaml_dict = yaml_load_file(fname)
        except IOError as e:
            logger.critical(f"No config file named: {fname}")
            raise e

        return cls.from_config_dict(yaml_dict)

    @classmethod
    def from_config_dict(cls, config_dict):
        """
        Validating a config file.

        Parameters
        ----------
        config_dict : dict
            dictionary of a raw unvalidated config file

        Returns
        -------
        `tardis.config_reader.Configuration`
        """

        return cls(config_validator.validate_dict(config_dict))

    def __init__(self, value=None):
        if value is None:
            pass
        elif isinstance(value, dict):
            for key in value:
                self.__setitem__(key, value[key])
        else:
            raise TypeError("expected dict")

        if hasattr(self, "csvy_model") and hasattr(self, "model"):
            raise ValueError(
                "Cannot specify both model and csvy_model in main config file."
            )
        if hasattr(self, "csvy_model"):
            model = dict()
            csvy_model_path = os.path.join(self.config_dirname, self.csvy_model)
            csvy_yml = load_yaml_from_csvy(csvy_model_path)
            if "v_inner_boundary" in csvy_yml:
                model["v_inner_boundary"] = csvy_yml["v_inner_boundary"]
            if "v_outer_boundary" in csvy_yml:
                model["v_outer_boundary"] = csvy_yml["v_outer_boundary"]

            self.__setitem__("model", model)
            for key in self.model:
                self.model.__setitem__(key, self.model[key])

    def __setitem__(self, key, value):
        if isinstance(value, dict) and not isinstance(
            value, ConfigurationNameSpace
        ):
            value = ConfigurationNameSpace(value)

        if key in self and hasattr(self[key], "unit"):
            value = u.Quantity(value, self[key].unit)

        dict.__setitem__(self, key, value)

    def __getitem__(self, key):
        return super(ConfigurationNameSpace, self).__getitem__(key)

    def __getattr__(self, item):
        if item in self:
            return self[item]
        else:
            super(ConfigurationNameSpace, self).__getattribute__(item)

    __setattr__ = __setitem__

    def __dir__(self):
        return self.keys()

    def get_config_item(self, config_item_string):
        """
        Get configuration items using a string of type 'a.b.param'

        Parameters
        ----------
        config_item_string : str
            string of shape 'section1.sectionb.param1'
        """
        config_item_path = config_item_string.split(".")

        if len(config_item_path) == 1:
            config_item = config_item_path[0]

            if config_item.startswith("item"):
                return self[config_item_path[0]]
            else:
                return self[config_item]
        elif len(config_item_path) == 2 and config_item_path[1].startswith(
            "item"
        ):
            return self[config_item_path[0]][
                int(config_item_path[1].replace("item", ""))
            ]

        else:
            return self[config_item_path[0]].get_config_item(
                ".".join(config_item_path[1:])
            )

    def set_config_item(self, config_item_string, value):
        """
        set configuration items using a string of type 'a.b.param'

        Parameters
        ----------
        config_item_string : str
            string of shape 'section1.sectionb.param1'
        value :
            value to set the parameter with it
        """

        config_item_path = config_item_string.split(".")
        if len(config_item_path) == 1:
            self[config_item_path[0]] = value
        elif len(config_item_path) == 2 and config_item_path[1].startswith(
            "item"
        ):
            current_value = self[config_item_path[0]][
                int(config_item_path[1].replace("item", ""))
            ]
            if hasattr(current_value, "unit"):
                self[config_item_path[0]][
                    int(config_item_path[1].replace("item", ""))
                ] = u.Quantity(value, current_value.unit)
            else:
                self[config_item_path[0]][
                    int(config_item_path[1].replace("item", ""))
                ] = value

        else:
            self[config_item_path[0]].set_config_item(
                ".".join(config_item_path[1:]), value
            )

    def deepcopy(self):
        return ConfigurationNameSpace(copy.deepcopy(dict(self)))


class ConfigWriterMixin(HDFWriterMixin):
    """
    Overrides HDFWriterMixin to obtain HDF properties from configuration keys
    """

    def get_properties(self):
        data = yaml.dump(self)
        data = pd.DataFrame(index=[0], data={"config": data})
        return data


class Configuration(ConfigurationNameSpace, ConfigWriterMixin):
    """
    Tardis configuration class
    """

    hdf_name = "simulation"

    @classmethod
    def from_yaml(cls, fname, *args, **kwargs):
        try:
            yaml_dict = yaml_load_file(
                fname, loader=kwargs.pop("loader", YAMLLoader)
            )
        except IOError as e:
            logger.critical(f"No config file named: {fname}")
            raise e

        tardis_config_version = yaml_dict.get("tardis_config_version", None)
        if tardis_config_version != "v1.0":
            raise ConfigurationError(
                "Currently only tardis_config_version v1.0 supported"
            )

        kwargs["config_dirname"] = os.path.dirname(fname)

        return cls.from_config_dict(yaml_dict, *args, **kwargs)

    @classmethod
    def from_config_dict(cls, config_dict, validate=True, config_dirname=""):
        """
        Validating and subsequently parsing a config file.

        Parameters
        ----------
        config_dict : dict
            dictionary of a raw unvalidated config file
        validate : bool
            Turn validation on or off.

        Returns
        -------
        `tardis.config_reader.Configuration`
        """

        if validate:
            validated_config_dict = config_validator.validate_dict(config_dict)
        else:
            validated_config_dict = config_dict

        validated_config_dict["config_dirname"] = config_dirname

        montecarlo_section = validated_config_dict["montecarlo"]
        if montecarlo_section["convergence_strategy"]["type"] == "damped":
            montecarlo_section[
                "convergence_strategy"
            ] = parse_convergence_section(
                montecarlo_section["convergence_strategy"]
            )
        elif montecarlo_section["convergence_strategy"]["type"] == "custom":
            raise NotImplementedError(
                'convergence_strategy is set to "custom"; '
                "you need to implement your specific convergence treatment"
            )
        else:
            raise ValueError(
                'convergence_strategy is not "damped" ' 'or "custom"'
            )

        enable_full_relativity = montecarlo_section["enable_full_relativity"]
        spectrum_integrated = (
            validated_config_dict["spectrum"]["method"] == "integrated"
        )
        if enable_full_relativity and spectrum_integrated:
            raise NotImplementedError(
                "The spectrum method is set to 'integrated' and "
                "enable_full_relativity to 'True'.\n"
                "The FormalIntegrator is not yet implemented for the full "
                "relativity mode. "
            )

        return cls(validated_config_dict)

    def __init__(self, config_dict):
        super(Configuration, self).__init__(config_dict)


def quantity_representer(dumper, data):
    """
    Represents Astropy Quantity as str

    Parameters
    ----------
    dumper :
        YAML dumper object
    data :
        ConfigurationNameSpace object

    Returns
    -------
    yaml dumper representation of Quantity as string
    """
    return dumper.represent_data(str(data))


def cns_representer(dumper, data):
    """
<<<<<<< HEAD
<<<<<<< HEAD
     Represents Configuration as dict

=======
    Represents Configuration as dict
    
>>>>>>> 1249c4e1
    Parameters
    ----------
    dumper :
        YAML dumper object
    data :
        ConfigurationNameSpace object

<<<<<<< HEAD
=======
    Represents Configuration as dict
    
    Parameters
    ----------
    dumper :
        YAML dumper object
    data :
        ConfigurationNameSpace object

    Returns
    -------
    yaml dumper representation of Configuration as dict
>>>>>>> 56c506760fd38eb20d9ab479bf71e38c7ee4c43a
=======
    Returns
    -------
    yaml dumper representation of Configuration as dict
>>>>>>> 1249c4e1
    """
    return dumper.represent_dict(dict(data))


yaml.add_representer(u.Quantity, quantity_representer)
yaml.add_representer(ConfigurationNameSpace, cns_representer)
yaml.add_representer(Configuration, cns_representer)<|MERGE_RESOLUTION|>--- conflicted
+++ resolved
@@ -339,23 +339,6 @@
 
 def cns_representer(dumper, data):
     """
-<<<<<<< HEAD
-<<<<<<< HEAD
-     Represents Configuration as dict
-
-=======
-    Represents Configuration as dict
-    
->>>>>>> 1249c4e1
-    Parameters
-    ----------
-    dumper :
-        YAML dumper object
-    data :
-        ConfigurationNameSpace object
-
-<<<<<<< HEAD
-=======
     Represents Configuration as dict
     
     Parameters
@@ -368,12 +351,6 @@
     Returns
     -------
     yaml dumper representation of Configuration as dict
->>>>>>> 56c506760fd38eb20d9ab479bf71e38c7ee4c43a
-=======
-    Returns
-    -------
-    yaml dumper representation of Configuration as dict
->>>>>>> 1249c4e1
     """
     return dumper.represent_dict(dict(data))
 
