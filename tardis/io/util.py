--- conflicted
+++ resolved
@@ -36,20 +36,12 @@
 def quantity_from_str(text):
     """
     Convert a string to `astropy.units.Quantity`
-<<<<<<< HEAD
-    
-=======
-
->>>>>>> 1249c4e1
+
     Parameters
     ----------
     text :
         The string to convert to `astropy.units.Quantity`
-<<<<<<< HEAD
-        
-=======
-
->>>>>>> 1249c4e1
+
     Returns
     -------
     `astropy.units.Quantity`
@@ -84,11 +76,7 @@
         ----------
         text :
             A string to be passed to `target_type` for conversion.
-<<<<<<< HEAD
-            
-=======
-
->>>>>>> 1249c4e1
+
         Returns
         -------
         `True` if `text` can be converted to `target_type`.
@@ -221,18 +209,6 @@
 
         Parameters
         ----------
-<<<<<<< HEAD
-        path_or_buf :
-            Path or buffer to the HDF store
-        path : str
-            Path inside the HDF store to store the `elements`
-        elements : dict
-            A dict of property names and their values to be
-            stored.
-
-        Returns
-        -------
-=======
         path_or_buf : str or pandas.io.pytables.HDFStore
             Path or buffer to the HDF file
         path : str
@@ -248,7 +224,6 @@
         `overwrite` option doesn't have any effect when `path_or_buf` is an
         HDFStore because the user decides on the mode in which they have
         opened the HDFStore ('r', 'w' or 'a').
->>>>>>> 1249c4e1
         """
         try:  # when path_or_buf is a str, the HDFStore should get created
             buf = pd.HDFStore(path_or_buf, complevel=complevel, complib=complib)
@@ -320,17 +295,6 @@
         """
         Parameters
         ----------
-<<<<<<< HEAD
-        file_path : str
-            Path or buffer to the HDF store
-        path : str
-            Path inside the HDF store to store the `elements`
-        name : str
-            Group inside the HDF store to which the `elements` need to be saved
-
-        Returns
-        -------
-=======
         file_path_or_buf : str or pandas.io.pytables.HDFStore
             Path or buffer to the HDF file
         path : str
@@ -339,7 +303,6 @@
             Group inside the HDF file to which the `elements` need to be saved
         overwrite: bool
             If the HDF file path already exists, whether to overwrite it or not
->>>>>>> 1249c4e1
         """
         if name is None:
             try:
@@ -385,25 +348,6 @@
         """
         Parameters
         ----------
-<<<<<<< HEAD
-        file_path : str
-            Path or buffer to the HDF store
-        path : str
-            Path inside the HDF store to store the `elements`
-        name : str
-            Group inside the HDF store to which the `elements` need to be saved
-        collection :
-            `None` or a `PlasmaPropertyCollection` of which members are
-            the property types which will be stored. If `None` then
-            all types of properties will be stored.
-
-            This acts like a filter, for example if a value of
-            `property_collections.basic_inputs` is given, only
-            those input parameters will be stored to the HDF store.
-
-        Returns
-        -------
-=======
         file_path_or_buf : str or pandas.io.pytables.HDFStore
             Path or buffer to the HDF file
         path : str
@@ -416,9 +360,8 @@
             all types of properties will be stored. This acts like a filter,
             for example if a value of `property_collections.basic_inputs` is
             given, only those input parameters will be stored to the HDF file.
-        overwrite: bool
+        overwrite : bool
             If the HDF file path already exists, whether to overwrite it or not
->>>>>>> 1249c4e1
         """
         self.collection = collection
         super(PlasmaWriterMixin, self).to_hdf(
